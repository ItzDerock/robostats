--- conflicted
+++ resolved
@@ -1,4 +1,4 @@
-use serenity::all::{CommandDataOptionValue, CommandOptionType, ReactionType, ActionRowComponent};
+use serenity::all::{CommandDataOptionValue, CommandOptionType, ReactionType};
 use serenity::builder::{
     CreateActionRow, CreateCommand, CreateCommandOption, CreateEmbed, CreateInteractionResponse,
     CreateInteractionResponseMessage, CreateSelectMenu, CreateSelectMenuKind,
@@ -10,13 +10,12 @@
 
 use crate::api::robotevents::client::RobotEvents;
 use crate::api::vrc_data_analysis::client::VRCDataAnalysis;
-use crate::api::vrc_data_analysis::schema::TeamInfo;
 
 pub async fn response(
     _ctx: &Context,
     interaction: &CommandInteraction,
     robotevents: &RobotEvents,
-    vrcdataanalysis: &VRCDataAnalysis,
+    vrc_data_analysis: &VRCDataAnalysis,
 ) -> CreateInteractionResponse {
     let team_number =
         if let CommandDataOptionValue::String(number) = &interaction.data.options[0].value {
@@ -28,17 +27,15 @@
         };
 
     let program: &i64 =
-        &if interaction.data.options.len() < 2 {
-            1
-        } else if let CommandDataOptionValue::Integer(number) = &interaction.data.options[1].value {
-            *number
+        if let CommandDataOptionValue::Integer(number) = &interaction.data.options[1].value {
+            number
         } else {
             return CreateInteractionResponse::Message(
                 CreateInteractionResponseMessage::new().content("Invalid program value."),
             );
         };
 
-    let data_analysis : Result<TeamInfo, reqwest::Error> = vrcdataanalysis.team_info(team_number).await;
+    let data_analysis = vrc_data_analysis.team_info(team_number).await;
 
     if let Ok(teams) = robotevents.find_teams(team_number, program).await {
         if let Some(team) = teams.iter().next() {
@@ -86,12 +83,8 @@
                     },
                 )));
             }
-<<<<<<< HEAD
-            let embed = CreateEmbed::new()
-=======
 
             let mut embed = CreateEmbed::new()
->>>>>>> 44267253
                 .title(format!(
                     "{} ({} {})",
                     team.number, team.program.code, team.grade
@@ -115,7 +108,6 @@
                     if team.registered { "Yes" } else { "No" },
                     true,
                 )
-
                 .color(match team.program.code.as_ref() {
                     "VRC" | "VEXU" => Color::from_rgb(210, 38, 48),
                     "VIQRC" => Color::from_rgb(0, 119, 200),
@@ -129,13 +121,10 @@
                 }
             }
 
-<<<<<<< HEAD
-=======
             if let Ok(data_analysis) = data_analysis {
                 embed = embed.field("TrueSkill Ranking", data_analysis.trueskill_ranking.to_string(), true)
             }
 
->>>>>>> 44267253
             let message = CreateInteractionResponseMessage::new().components(message_components).embed(embed);
 
             CreateInteractionResponse::Message(message)
