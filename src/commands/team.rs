use serenity::all::{CommandDataOptionValue, CommandOptionType, ReactionType, ActionRowComponent};
use serenity::builder::{
    CreateActionRow, CreateCommand, CreateCommandOption, CreateEmbed, CreateInteractionResponse,
    CreateInteractionResponseMessage, CreateSelectMenu, CreateSelectMenuKind,
    CreateSelectMenuOption,
};
use serenity::client::Context;
use serenity::model::application::CommandInteraction;
use serenity::model::Color;

use crate::api::robotevents::client::RobotEvents;

pub async fn response(
    _ctx: &Context,
    interaction: &CommandInteraction,
    robotevents: &RobotEvents,
) -> CreateInteractionResponse {

    let team_number =
        if let CommandDataOptionValue::String(number) = &interaction.data.options[0].value {
            number
        } else {
            return CreateInteractionResponse::Message(
                CreateInteractionResponseMessage::new().content("Invalid team number."),
            );
        };

<<<<<<< HEAD
    let program_value =
        if let CommandDataOptionValue::String(number) = &interaction.data.options[0].value {
            number
=======
    let program: &i64 =
        &if interaction.data.options.len() < 2 {
            1
        } else if let CommandDataOptionValue::Integer(number) = &interaction.data.options[1].value {
           *number
>>>>>>> 259fe7fa
        } else {
            return CreateInteractionResponse::Message(
                CreateInteractionResponseMessage::new().content("Invalid team number."),
            );
        };

    let mut program = 1;

    if (program_value == "VRC"){
        program = 1;
    }
    else if (program_value == "VEXU"){
        program = 4;
    }
    else if (program_value == "VEXIQ"){
        program = 41;
    }


    if let Ok(teams) = robotevents.find_teams(team_number, program).await {
        if let Some(team) = teams.iter().next() {
            let team = team.clone();

            let mut message_components: Vec<CreateActionRow> = vec![
                CreateActionRow::SelectMenu(CreateSelectMenu::new(
                    "team_page_select",
                    CreateSelectMenuKind::String {
                        options: vec![
                            CreateSelectMenuOption::new("Team Info", "team")
                                .emoji(ReactionType::Unicode("🗿".to_string()))
                                .description("General information about the team")
                                .default_selection(true),
                            CreateSelectMenuOption::new("Awards", "awards")
                                .emoji(ReactionType::Unicode("🏆".to_string()))
                                .description("Awards from events throughout the season"),
                            CreateSelectMenuOption::new("Stats", "stats")
                                .emoji(ReactionType::Unicode("📊".to_string()))
                                .description("Team statistics & rankings"),
                            CreateSelectMenuOption::new("Events", "events")
                                .emoji(ReactionType::Unicode("🗓️".to_string()))
                                .description("Event attendance from this team"),
                        ],
                    },
                ))
            ];

            if let Ok(seasons) = robotevents.team_active_seasons(&team).await {
                message_components.push(CreateActionRow::SelectMenu(CreateSelectMenu::new(
                    "team_season_select",
                    CreateSelectMenuKind::String {
                        options: seasons
                            .iter()
                            .enumerate()
                            .map(|(i, season)| {
                                CreateSelectMenuOption::new(
                                    &season.name,
                                    format!("option_season_{}", season.id),
                                )
                                .default_selection(i == 0)
                                .description(format!("{}-{}", season.years_start, season.years_end))
                            })
                            .collect(),
                    },
                )));
            }

            let embed = CreateEmbed::new()
                .title(format!(
                    "{} ({} {})",
                    team.number, team.program.code, team.grade
                ))
                .url(format!(
                    "https://www.robotevents.com/teams/{}/{}",
                    team.program.code, team.number
                ))
                .description(team.team_name)
                .field("Organization", team.organization, true)
                .field(
                    "Location",
                    format!(
                        "{}, {}, {}",
                        team.location.city, team.location.region, team.location.country
                    ),
                    true,
                )
                .field(
                    "Registered",
                    if team.registered { "Yes" } else { "No" },
                    true,
                )
                .color(match team.program.code.as_ref() {
                    "VRC" | "VEXU" => Color::from_rgb(210, 38, 48),
                    "VIQRC" => Color::from_rgb(0, 119, 200),
                    "VAIRC" => Color::from_rgb(91, 91, 91),
                    _ => Default::default(),
                });

            let embed = if let Some(robot_name) = team.robot_name {
                if !robot_name.is_empty() {
                    embed.field("Robot Name", robot_name, true)
                } else {
                    embed
                }
            } else {
                embed
            };

            let message = CreateInteractionResponseMessage::new().components(message_components).embed(embed);

            CreateInteractionResponse::Message(message)
        } else {
            return CreateInteractionResponse::Message(
                CreateInteractionResponseMessage::new()
                    .content("Failed to get information about team from RobotEvents."),
            );
        }
    } else {
        return CreateInteractionResponse::Message(
            CreateInteractionResponseMessage::new().content("Failed to connect to RobotEvents."),
        );
    }
}

pub fn register() -> CreateCommand {
    CreateCommand::new("team")
        .description("Displays information about a team")
        .add_option(
            CreateCommandOption::new(CommandOptionType::String, "team", "Team Number")
                .required(true),
        )
        .add_option(
<<<<<<< HEAD
            CreateCommandOption::new(CommandOptionType::String, "Program", "Program Name")
                .required(false)
                //these integer values are the program ids
                //VRC is 1, VEXU is 4, and VEXIQ is 41
                .add_string_choice("VRC", "VRC")
                .add_string_choice("VEXU", "VEXU")
                .add_string_choice("VEXIQ", "VEXIQ")
=======
            CreateCommandOption::new(CommandOptionType::Integer, "program", "Program Name")
                .required(false)
                //these integer values are the program ids
                //VRC is 1, VEXU is 4, and VEXIQ is 41
                .add_int_choice("VRC", 1)
                .add_int_choice("VEXU", 4)
                .add_int_choice("VEXIQ", 41)
>>>>>>> 259fe7fa
        )
}<|MERGE_RESOLUTION|>--- conflicted
+++ resolved
@@ -15,7 +15,6 @@
     interaction: &CommandInteraction,
     robotevents: &RobotEvents,
 ) -> CreateInteractionResponse {
-
     let team_number =
         if let CommandDataOptionValue::String(number) = &interaction.data.options[0].value {
             number
@@ -25,34 +24,15 @@
             );
         };
 
-<<<<<<< HEAD
-    let program_value =
-        if let CommandDataOptionValue::String(number) = &interaction.data.options[0].value {
+    let program: &i64 =
+        if let CommandDataOptionValue::Integer(number) = &interaction.data.options[1].value {
             number
-=======
-    let program: &i64 =
-        &if interaction.data.options.len() < 2 {
-            1
-        } else if let CommandDataOptionValue::Integer(number) = &interaction.data.options[1].value {
-           *number
->>>>>>> 259fe7fa
         } else {
             return CreateInteractionResponse::Message(
-                CreateInteractionResponseMessage::new().content("Invalid team number."),
+                CreateInteractionResponseMessage::new().content("Invalid program value."),
             );
         };
 
-    let mut program = 1;
-
-    if (program_value == "VRC"){
-        program = 1;
-    }
-    else if (program_value == "VEXU"){
-        program = 4;
-    }
-    else if (program_value == "VEXIQ"){
-        program = 41;
-    }
 
 
     if let Ok(teams) = robotevents.find_teams(team_number, program).await {
@@ -167,22 +147,12 @@
                 .required(true),
         )
         .add_option(
-<<<<<<< HEAD
-            CreateCommandOption::new(CommandOptionType::String, "Program", "Program Name")
+            CreateCommandOption::new(CommandOptionType::Integer, "Program", "Program Name")
                 .required(false)
                 //these integer values are the program ids
                 //VRC is 1, VEXU is 4, and VEXIQ is 41
-                .add_string_choice("VRC", "VRC")
-                .add_string_choice("VEXU", "VEXU")
-                .add_string_choice("VEXIQ", "VEXIQ")
-=======
-            CreateCommandOption::new(CommandOptionType::Integer, "program", "Program Name")
-                .required(false)
-                //these integer values are the program ids
-                //VRC is 1, VEXU is 4, and VEXIQ is 41
-                .add_int_choice("VRC", 1)
-                .add_int_choice("VEXU", 4)
-                .add_int_choice("VEXIQ", 41)
->>>>>>> 259fe7fa
+                .add_string_choice("VRC", 1)
+                .add_string_choice("VEXU", 4)
+                .add_string_choice("VEXIQ", 41)
         )
 }