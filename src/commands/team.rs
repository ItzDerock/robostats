--- conflicted
+++ resolved
@@ -115,10 +115,6 @@
                     if team.registered { "Yes" } else { "No" },
                     true,
                 )
-<<<<<<< HEAD
-                //.field("Trueskill ranking", data_analysis.get("trueskill_ranking"), true)
-=======
->>>>>>> dbf0ff12
                 .color(match team.program.code.as_ref() {
                     "VRC" | "VEXU" => Color::from_rgb(210, 38, 48),
                     "VIQRC" => Color::from_rgb(0, 119, 200),
