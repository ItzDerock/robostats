use api::robotevents::client::RobotEvents;
use api::vrc_data_analysis::client::VRCDataAnalysis;
use shuttle_secrets::SecretStore;

use serenity::all::Command;
use serenity::async_trait;
use serenity::builder::{CreateInteractionResponse, CreateInteractionResponseMessage};
use serenity::model::application::Interaction;
use serenity::model::gateway::Ready;
use serenity::prelude::*;
use crate::api::vrcdataanalysis::client::VrcDataAnalysis;

mod commands;
mod api;

struct Bot {
    robotevents: RobotEvents,
<<<<<<< HEAD
    vrcdataanalysis : VrcDataAnalysis
=======
    vrc_data_analysis: VRCDataAnalysis,
>>>>>>> ecaf9c1d
}

#[async_trait]
impl EventHandler for Bot {
    async fn ready(&self, ctx: Context, ready: Ready) {
        println!("{} is connected!", ready.user.name);

        // Register slash commands
        Command::set_global_commands(&ctx.http, vec![
            commands::ping::register(),
            commands::team::register(),
            commands::wiki::register()
        ]).await.expect("Failed to register slash commands.");
    }

    async fn interaction_create(&self, ctx: Context, interaction: Interaction) {
        if let Interaction::Command(command) = interaction {
            let response: Option<CreateInteractionResponse> = match command.data.name.as_str() {
                "ping" => Some(commands::ping::response(&ctx, &command)),
<<<<<<< HEAD
                "team" => Some(commands::team::response(&ctx, &command, &self.robotevents, &self.vrcdataanalysis).await),
=======
                "team" => Some(commands::team::response(&ctx, &command, &self.robotevents, &self.vrc_data_analysis).await),
>>>>>>> ecaf9c1d
                "wiki" => Some(commands::wiki::response(&ctx, &command)),
                _ => {
                    let message = CreateInteractionResponseMessage::new().content("not implemented :(");

                    Some(CreateInteractionResponse::Message(message))
                },
            };

            // Attempt to send response
            if let Some(response) = response {
                if let Err(error) = command.create_response(&ctx.http, response).await {
                    println!("Cannot respond to slash command: {error}");
                }
            }
        } else if let Interaction::Component(component) = interaction {

        }
    }
}

#[shuttle_runtime::main]
async fn serenity(
    #[shuttle_secrets::Secrets] secrets: SecretStore
) -> shuttle_serenity::ShuttleSerenity {
    let discord_token = secrets.get("DISCORD_TOKEN").expect("Couldn't find DISCORD_TOKEN in SecretStore. Do you have a Secrets.toml?");
    let robotevents_token = secrets.get("ROBOTEVENTS_TOKEN").expect("Couldn't find ROBOTEVENTS_TOKEN in SecretStore. Do you have a Secrets.toml?");

    // Build client with token and default intents.
    let client = Client::builder(discord_token, GatewayIntents::empty())
        .event_handler(Bot {
            robotevents: RobotEvents::new(robotevents_token),
<<<<<<< HEAD
            vrcdataanalysis : VrcDataAnalysis {bearer_token: String::new(), req_client: reqwest::Client::new()}
=======
            vrc_data_analysis: VRCDataAnalysis::new(),
>>>>>>> ecaf9c1d
        })
        .await
        .expect("Error creating client");

    Ok(client.into())
}<|MERGE_RESOLUTION|>--- conflicted
+++ resolved
@@ -1,5 +1,4 @@
 use api::robotevents::client::RobotEvents;
-use api::vrc_data_analysis::client::VRCDataAnalysis;
 use shuttle_secrets::SecretStore;
 
 use serenity::all::Command;
@@ -8,18 +7,13 @@
 use serenity::model::application::Interaction;
 use serenity::model::gateway::Ready;
 use serenity::prelude::*;
-use crate::api::vrcdataanalysis::client::VrcDataAnalysis;
 
 mod commands;
 mod api;
 
 struct Bot {
     robotevents: RobotEvents,
-<<<<<<< HEAD
-    vrcdataanalysis : VrcDataAnalysis
-=======
     vrc_data_analysis: VRCDataAnalysis,
->>>>>>> ecaf9c1d
 }
 
 #[async_trait]
@@ -39,11 +33,7 @@
         if let Interaction::Command(command) = interaction {
             let response: Option<CreateInteractionResponse> = match command.data.name.as_str() {
                 "ping" => Some(commands::ping::response(&ctx, &command)),
-<<<<<<< HEAD
-                "team" => Some(commands::team::response(&ctx, &command, &self.robotevents, &self.vrcdataanalysis).await),
-=======
                 "team" => Some(commands::team::response(&ctx, &command, &self.robotevents, &self.vrc_data_analysis).await),
->>>>>>> ecaf9c1d
                 "wiki" => Some(commands::wiki::response(&ctx, &command)),
                 _ => {
                     let message = CreateInteractionResponseMessage::new().content("not implemented :(");
@@ -58,8 +48,6 @@
                     println!("Cannot respond to slash command: {error}");
                 }
             }
-        } else if let Interaction::Component(component) = interaction {
-
         }
     }
 }
@@ -75,11 +63,7 @@
     let client = Client::builder(discord_token, GatewayIntents::empty())
         .event_handler(Bot {
             robotevents: RobotEvents::new(robotevents_token),
-<<<<<<< HEAD
-            vrcdataanalysis : VrcDataAnalysis {bearer_token: String::new(), req_client: reqwest::Client::new()}
-=======
             vrc_data_analysis: VRCDataAnalysis::new(),
->>>>>>> ecaf9c1d
         })
         .await
         .expect("Error creating client");
